--- conflicted
+++ resolved
@@ -323,7 +323,6 @@
 });
 ```
 
-<<<<<<< HEAD
 ## Development
 
 - Ensure all tests pass before you commit by running `npm run test`
@@ -331,19 +330,6 @@
 - Optionally you can manually run `npm run lint && npm run prettier` to lint and format every relevant file
 - If using VS Code, install eslint and prettier for easy editor integration.
 
-## Changelog
-
-[v1.3.10] - 1/11/2020
-
-- Added support for estimatedCountDocuments for larger datasets. Set useEstimatedCount=true
-
-[v1.3.11] - 6/11/2020
-
-- Fixes to estimateDocumentCount implementation.
-- Package version updates to support Node v12.
-
-=======
->>>>>>> 205bc6a4
 ## License
 
 [MIT](LICENSE)